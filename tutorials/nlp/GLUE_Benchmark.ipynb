--- conflicted
+++ resolved
@@ -44,11 +44,7 @@
         "# If you're using Google Colab and not running locally, run this cell\n",
         "\n",
         "# install NeMo\n",
-<<<<<<< HEAD
-        "BRANCH = 'r1.7.2'\n!python -m pip install git+https://github.com/NVIDIA/NeMo.git@$BRANCH#egg=nemo_toolkit[nlp]\n"
-=======
         "BRANCH = 'r1.8.0'\n!python -m pip install git+https://github.com/NVIDIA/NeMo.git@$BRANCH#egg=nemo_toolkit[nlp]\n"
->>>>>>> d9a329ed
       ],
       "execution_count": null,
       "outputs": []
