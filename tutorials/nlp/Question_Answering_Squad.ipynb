{
  "nbformat": 4,
  "nbformat_minor": 0,
  "metadata": {
    "accelerator": "GPU",
    "colab": {
      "name": "Question_Answering_Squad.ipynb",
      "provenance": [],
      "private_outputs": true,
      "collapsed_sections": [
        "daYw_Xll2ZR9"
      ],
      "toc_visible": true
    },
    "kernelspec": {
      "display_name": "Python 3",
      "language": "python",
      "name": "python3"
    },
    "language_info": {
      "codemirror_mode": {
        "name": "ipython",
        "version": 3
      },
      "file_extension": ".py",
      "mimetype": "text/x-python",
      "name": "python",
      "nbconvert_exporter": "python",
      "pygments_lexer": "ipython3",
      "version": "3.7.6"
    },
    "pycharm": {
      "stem_cell": {
        "cell_type": "raw",
        "metadata": {
          "collapsed": false
        },
        "source": []
      }
    }
  },
  "cells": [
    {
      "cell_type": "code",
      "metadata": {
        "id": "uRLPr0TnIAHO"
      },
      "source": [
<<<<<<< HEAD
        "BRANCH = 'r1.7.2'"
=======
        "BRANCH = 'r1.8.0'"
>>>>>>> d9a329ed
      ],
      "execution_count": null,
      "outputs": []
    },
    {
      "cell_type": "code",
      "metadata": {
        "id": "o_0K1lsW1dj9"
      },
      "source": [
        "\"\"\"\n",
        "You can run either this notebook locally (if you have all the dependencies and a GPU) or on Google Colab.\n",
        "\n",
        "Instructions for setting up Colab are as follows:\n",
        "1. Open a new Python 3 notebook.\n",
        "2. Import this notebook from GitHub (File -> Upload Notebook -> \"GITHUB\" tab -> copy/paste GitHub URL)\n",
        "3. Connect to an instance with a GPU (Runtime -> Change runtime type -> select \"GPU\" for hardware accelerator)\n",
        "4. Run this cell to set up dependencies.\n",
        "\"\"\"\n",
        "# If you're using Google Colab and not running locally, run this cell\n",
        "\n",
        "# install NeMo\n",
        "!python -m pip install git+https://github.com/NVIDIA/NeMo.git@$BRANCH#egg=nemo_toolkit[nlp]"
      ],
      "execution_count": null,
      "outputs": []
    },
    {
      "cell_type": "code",
      "metadata": {
        "id": "dzqD2WDFOIN-"
      },
      "source": [
        "from nemo.utils.exp_manager import exp_manager\n",
        "from nemo.collections import nlp as nemo_nlp\n",
        "\n",
        "import os\n",
        "import wget \n",
        "import torch\n",
        "import pytorch_lightning as pl\n",
        "from omegaconf import OmegaConf"
      ],
      "execution_count": null,
      "outputs": []
    },
    {
      "cell_type": "markdown",
      "metadata": {
        "id": "daYw_Xll2ZR9"
      },
      "source": [
        "# Task Description\n",
        "Given a question and a context both in natural language, predict the span within the context with a start and end position which indicates the answer to the question.\n",
        "For every word in our training dataset we’re going to predict:\n",
        "- likelihood this word is the start of the span \n",
        "- likelihood this word is the end of the span \n",
        "\n",
        "We are using a pretrained [BERT](https://arxiv.org/pdf/1810.04805.pdf) encoder with 2 span prediction heads for prediction start and end position of the answer. The span predictions are token classifiers consisting of a single linear layer. "
      ]
    },
    {
      "cell_type": "markdown",
      "metadata": {
        "id": "ZnuziSwJ1yEB"
      },
      "source": [
        "# Dataset\n",
        "This model expects the dataset to be in [SQuAD](https://rajpurkar.github.io/SQuAD-explorer/) format, e.g. a JSON file for each dataset split. \n",
        "In the following we will show example for a training file. Each title has one or multiple paragraph entries, each consisting of the text - \"context\", and question-answer entries. Each question-answer entry has:\n",
        "* a question\n",
        "* a globally unique id\n",
        "* a boolean flag \"is_impossible\" which shows if the question is answerable or not\n",
        "* in case the question is answerable one answer entry, which contains the text span and its starting character index in the context. If not answerable, the \"answers\" list is empty\n",
        "\n",
        "The evaluation files (for validation and testing) follow the above format except for it can provide more than one answer to the same question. \n",
        "The inference file follows the above format except for it does not require the \"answers\" and \"is_impossible\" keywords.\n"
      ]
    },
    {
      "cell_type": "markdown",
      "metadata": {
        "id": "TXFORGBv2Jqu"
      },
      "source": [
        "\n",
        "\n",
        "```\n",
        "{\n",
        "    \"data\": [\n",
        "        {\n",
        "            \"title\": \"Super_Bowl_50\", \n",
        "            \"paragraphs\": [\n",
        "                {\n",
        "                    \"context\": \"Super Bowl 50 was an American football game to determine the champion of the National Football League (NFL) for the 2015 season. The American Football Conference (AFC) champion Denver Broncos defeated the National Football Conference (NFC) champion Carolina Panthers 24\\u201310 to earn their third Super Bowl title. The game was played on February 7, 2016, at Levi's Stadium in the San Francisco Bay Area at Santa Clara, California. As this was the 50th Super Bowl, the league emphasized the \\\"golden anniversary\\\" with various gold-themed initiatives, as well as temporarily suspending the tradition of naming each Super Bowl game with Roman numerals (under which the game would have been known as \\\"Super Bowl L\\\"), so that the logo could prominently feature the Arabic numerals 50.\", \n",
        "                    \"qas\": [\n",
        "                        {\n",
        "                            \"question\": \"Where did Super Bowl 50 take place?\", \n",
        "                            \"is_impossible\": \"false\", \n",
        "                            \"id\": \"56be4db0acb8001400a502ee\", \n",
        "                            \"answers\": [\n",
        "                                {\n",
        "                                    \"answer_start\": \"403\", \n",
        "                                    \"text\": \"Santa Clara, California\"\n",
        "                                }\n",
        "                            ]\n",
        "                        },\n",
        "                        {\n",
        "                            \"question\": \"What was the winning score of the Super Bowl 50?\", \n",
        "                            \"is_impossible\": \"true\", \n",
        "                            \"id\": \"56be4db0acb8001400a502ez\", \n",
        "                            \"answers\": [\n",
        "                            ]\n",
        "                        }\n",
        "                    ]\n",
        "                }\n",
        "            ]\n",
        "        }\n",
        "    ]\n",
        "}\n",
        "...\n",
        "```\n",
        "\n"
      ]
    },
    {
      "cell_type": "markdown",
      "metadata": {
        "id": "SL58EWkd2ZVb"
      },
      "source": [
        "## Download the data"
      ]
    },
    {
      "cell_type": "code",
      "execution_count": null,
      "metadata": {},
      "outputs": [],
      "source": []
    },
    {
      "cell_type": "markdown",
      "metadata": {
        "id": "THi6s1Qx2G1k"
      },
      "source": [
        "In this notebook we are going download the [SQuAD](https://rajpurkar.github.io/SQuAD-explorer/) dataset to showcase how to do training and inference. There are two datasets, SQuAD1.0 and SQuAD2.0. SQuAD 1.1, the previous version of the SQuAD dataset, contains 100,000+ question-answer pairs on 500+ articles. SQuAD2.0 dataset combines the 100,000 questions in SQuAD1.1 with over 50,000 unanswerable questions written adversarially by crowdworkers to look similar to answerable ones. \n",
        "\n",
        "\n",
        "To download both datasets, we use  [NeMo/examples/nlp/question_answering/get_squad.py](https://github.com/NVIDIA/NeMo/blob/stable/examples/nlp/question_answering/get_squad.py). \n",
        "\n",
        "\n"
      ]
    },
    {
      "cell_type": "code",
      "metadata": {
        "id": "tv3qXTTR_hBk"
      },
      "source": [
        "# set the following paths\n",
        "DATA_DIR = \"PATH_TO_DATA\"\n",
        "WORK_DIR = \"PATH_TO_CHECKPOINTS_AND_LOGS\""
      ],
      "execution_count": null,
      "outputs": []
    },
    {
      "cell_type": "code",
      "metadata": {
        "id": "qcz3Djem_hBn"
      },
      "source": [
        "## download get_squad.py script to download and preprocess the SQuAD data\n",
        "os.makedirs(WORK_DIR, exist_ok=True)\n",
        "if not os.path.exists(WORK_DIR + '/get_squad.py'):\n",
        "    print('Downloading get_squad.py...')\n",
        "    wget.download(f'https://raw.githubusercontent.com/NVIDIA/NeMo/{BRANCH}/examples/nlp/question_answering/get_squad.py', WORK_DIR)\n",
        "else:\n",
        "    print ('get_squad.py already exists')"
      ],
      "execution_count": null,
      "outputs": []
    },
    {
      "cell_type": "code",
      "metadata": {
        "id": "mpzsC41t_hBq"
      },
      "source": [
        "# download and preprocess the data\n",
        "! python $WORK_DIR/get_squad.py --destDir $DATA_DIR"
      ],
      "execution_count": null,
      "outputs": []
    },
    {
      "cell_type": "markdown",
      "metadata": {
        "id": "m_HLLl6t_hBs"
      },
      "source": [
        "after execution of the above cell, your data folder will contain a subfolder \"squad\" the following 4 files for training and evaluation\n",
        "- v1.1/train-v1.1.json\n",
        "- v1.1/dev-v1.1.json\n",
        "- v2.0/train-v2.0.json\n",
        "- v2.0/dev-v2.0.json"
      ]
    },
    {
      "cell_type": "code",
      "metadata": {
        "id": "qYHcfxPL_hBt"
      },
      "source": [
        "! ls -LR {DATA_DIR}/squad"
      ],
      "execution_count": null,
      "outputs": []
    },
    {
      "cell_type": "markdown",
      "metadata": {
        "id": "bdpikZVreLlI"
      },
      "source": [
        "## Data preprocessing\n",
        "\n",
        "The input into the model is the concatenation of two tokenized sequences:\n",
        "\" [CLS] query [SEP] context [SEP]\".\n",
        "This is the tokenization used for BERT, i.e. [WordPiece](https://arxiv.org/pdf/1609.08144.pdf) Tokenizer, which uses the [Google's BERT vocabulary](https://github.com/google-research/bert). This tokenizer is configured with `model.tokenizer.tokenizer_name=bert-base-uncased` and is automatically instantiated using [Huggingface](https://huggingface.co/)'s API. \n",
        "The benefit of this tokenizer is that this is compatible with a pretrained BERT model, from which we can finetune instead of training the question answering model from scratch. However, we also support other tokenizers, such as `model.tokenizer.tokenizer_name=sentencepiece`. Unlike the BERT WordPiece tokenizer, the [SentencePiece](https://github.com/google/sentencepiece) tokenizer model needs to be first created from a text file.\n",
        "See [02_NLP_Tokenizers.ipynb](https://colab.research.google.com/github/NVIDIA/NeMo/blob/stable/tutorials/nlp/02_NLP_Tokenizers.ipynb) for more details on how to use NeMo Tokenizers."
      ]
    },
    {
      "cell_type": "markdown",
      "metadata": {
        "id": "0q7Y7nyW_hBv"
      },
      "source": [
        "# Data and Model Parameters\n"
      ]
    },
    {
      "cell_type": "markdown",
      "metadata": {
        "id": "B0b0Tn8M_hBv"
      },
      "source": [
        "Note, this is only an example to showcase usage and is not optimized for accuracy. In the following, we will download and adjust the model configuration to create a toy example, where we only use a small fraction of the original dataset. \n",
        "\n",
        "In order to train the full SQuAD model, leave the model parameters from the configuration file unchanged. This sets NUM_SAMPLES=-1 to use the entire dataset, which will slow down performance significantly. We recommend to use bash script and multi-GPU to accelerate this. \n"
      ]
    },
    {
      "cell_type": "code",
      "metadata": {
        "id": "n8HZrDmr12_-"
      },
      "source": [
        "# This is the model configuration file that we will download, do not change this\n",
        "MODEL_CONFIG = \"question_answering_squad_config.yaml\"\n",
        "\n",
        "# model parameters, play with these\n",
        "BATCH_SIZE = 12\n",
        "MAX_SEQ_LENGTH = 384\n",
        "# specify BERT-like model, you want to use\n",
        "PRETRAINED_BERT_MODEL = \"bert-base-uncased\"\n",
        "TOKENIZER_NAME = \"bert-base-uncased\" # tokenizer name\n",
        "\n",
        "# Number of data examples used for training, validation, test and inference\n",
        "TRAIN_NUM_SAMPLES = VAL_NUM_SAMPLES = TEST_NUM_SAMPLES = 5000 \n",
        "INFER_NUM_SAMPLES = 5\n",
        "\n",
        "TRAIN_FILE = f\"{DATA_DIR}/squad/v1.1/train-v1.1.json\"\n",
        "VAL_FILE = f\"{DATA_DIR}/squad/v1.1/dev-v1.1.json\"\n",
        "TEST_FILE = f\"{DATA_DIR}/squad/v1.1/dev-v1.1.json\"\n",
        "INFER_FILE = f\"{DATA_DIR}/squad/v1.1/dev-v1.1.json\"\n",
        "\n",
        "INFER_PREDICTION_OUTPUT_FILE = \"output_prediction.json\"\n",
        "INFER_NBEST_OUTPUT_FILE = \"output_nbest.json\"\n",
        "\n",
        "# training parameters\n",
        "LEARNING_RATE = 0.00003\n",
        "\n",
        "# number of epochs\n",
        "MAX_EPOCHS = 1"
      ],
      "execution_count": null,
      "outputs": []
    },
    {
      "cell_type": "markdown",
      "metadata": {
        "id": "daludzzL2Jba"
      },
      "source": [
        "# Model Configuration"
      ]
    },
    {
      "cell_type": "markdown",
      "metadata": {
        "id": "_whKCxfTMo6Y"
      },
      "source": [
        "The model is defined in a config file which declares multiple important sections. They are:\n",
        "- **model**: All arguments that will relate to the Model - language model, span prediction, optimizer and schedulers, datasets and any other related information\n",
        "\n",
        "- **trainer**: Any argument to be passed to PyTorch Lightning"
      ]
    },
    {
      "cell_type": "code",
      "metadata": {
        "id": "T1gA8PsJ13MJ"
      },
      "source": [
        "# download the model's default configuration file \n",
        "config_dir = WORK_DIR + '/configs/'\n",
        "os.makedirs(config_dir, exist_ok=True)\n",
        "if not os.path.exists(config_dir + MODEL_CONFIG):\n",
        "    print('Downloading config file...')\n",
        "    wget.download(f'https://raw.githubusercontent.com/NVIDIA/NeMo/{BRANCH}/examples/nlp/question_answering/conf/{MODEL_CONFIG}', config_dir)\n",
        "else:\n",
        "    print ('config file is already exists')"
      ],
      "execution_count": null,
      "outputs": []
    },
    {
      "cell_type": "code",
      "metadata": {
        "id": "mX3KmWMvSUQw"
      },
      "source": [
        "# this line will print the entire default config of the model\n",
        "config_path = f'{WORK_DIR}/configs/{MODEL_CONFIG}'\n",
        "print(config_path)\n",
        "config = OmegaConf.load(config_path)\n",
        "print(OmegaConf.to_yaml(config))"
      ],
      "execution_count": null,
      "outputs": []
    },
    {
      "cell_type": "markdown",
      "metadata": {
        "id": "ZCgWzNBkaQLZ"
      },
      "source": [
        "## Setting up data within the config\n",
        "\n",
        "Among other things, the config file contains dictionaries called dataset, train_ds and validation_ds, test_ds. These are configurations used to setup the Dataset and DataLoaders of the corresponding config.\n",
        "\n",
        "Specify data paths using `model.train_ds.file`, `model.valuation_ds.file` and `model.test_ds.file`.\n",
        "\n",
        "Let's now add the data paths to the config."
      ]
    },
    {
      "cell_type": "code",
      "metadata": {
        "id": "LQHCJN-ZaoLp"
      },
      "source": [
        "config.model.train_ds.file = TRAIN_FILE\n",
        "config.model.validation_ds.file = VAL_FILE\n",
        "config.model.test_ds.file = TEST_FILE\n",
        "\n",
        "config.model.train_ds.num_samples = TRAIN_NUM_SAMPLES\n",
        "config.model.validation_ds.num_samples = VAL_NUM_SAMPLES\n",
        "config.model.test_ds.num_samples = TEST_NUM_SAMPLES\n",
        "\n",
        "config.model.tokenizer.tokenizer_name = TOKENIZER_NAME"
      ],
      "execution_count": null,
      "outputs": []
    },
    {
      "cell_type": "markdown",
      "metadata": {
        "id": "nB96-3sTc3yk"
      },
      "source": [
        "# Building the PyTorch Lightning Trainer\n",
        "\n",
        "NeMo models are primarily PyTorch Lightning modules - and therefore are entirely compatible with the PyTorch Lightning ecosystem!\n",
        "\n",
        "Let's first instantiate a Trainer object!"
      ]
    },
    {
      "cell_type": "code",
      "metadata": {
        "id": "knF6QeQQdMrH"
      },
      "source": [
        "# lets modify some trainer configs\n",
        "# checks if we have GPU available and uses it\n",
        "accelerator = 'gpu' if torch.cuda.is_available() else 'cpu'\n",
        "config.trainer.devices = 1\n",
        "config.trainer.accelerator = accelerator\n",
        "config.trainer.precision = 16 if torch.cuda.is_available() else 32\n",
        "\n",
        "# For mixed precision training, use precision=16 and amp_level=O1\n",
        "\n",
        "config.trainer.max_epochs = MAX_EPOCHS\n",
        "\n",
        "# Remove distributed training flags if only running on a single GPU or CPU\n",
        "config.trainer.strategy = None\n",
        "\n",
        "print(\"Trainer config - \\n\")\n",
        "print(OmegaConf.to_yaml(config.trainer))\n",
        "\n",
        "trainer = pl.Trainer(**config.trainer)"
      ],
      "execution_count": null,
      "outputs": []
    },
    {
      "cell_type": "markdown",
      "metadata": {
        "id": "8IlEMdVxdr6p"
      },
      "source": [
        "# Setting up a NeMo Experiment¶\n",
        "\n",
        "NeMo has an experiment manager that handles logging and checkpointing for us, so let's use it!"
      ]
    },
    {
      "cell_type": "code",
      "metadata": {
        "id": "8uztqGAmdrYt"
      },
      "source": [
        "config.exp_manager.exp_dir = WORK_DIR\n",
        "exp_dir = exp_manager(trainer, config.get(\"exp_manager\", None))\n",
        "\n",
        "# the exp_dir provides a path to the current experiment for easy access\n",
        "exp_dir = str(exp_dir)"
      ],
      "execution_count": null,
      "outputs": []
    },
    {
      "cell_type": "markdown",
      "metadata": {
        "id": "D4jy28fbjekD"
      },
      "source": [
        "# Using an Out-Of-Box Model"
      ]
    },
    {
      "cell_type": "code",
      "metadata": {
        "id": "Ins2ZzJckKKo"
      },
      "source": [
        "# list available pretrained models\n",
        "nemo_nlp.models.QAModel.list_available_models()"
      ],
      "execution_count": null,
      "outputs": []
    },
    {
      "cell_type": "code",
      "metadata": {
        "id": "iFnzHvkVk-S5"
      },
      "source": [
        "# load pretained model\n",
        "pretrained_model_name=\"qa_squadv1.1_bertbase\"\n",
        "model = nemo_nlp.models.QAModel.from_pretrained(model_name=pretrained_model_name)"
      ],
      "execution_count": null,
      "outputs": []
    },
    {
      "cell_type": "markdown",
      "metadata": {
        "id": "6FI_nQsJo_11"
      },
      "source": [
        "# Model Training"
      ]
    },
    {
      "cell_type": "markdown",
      "metadata": {
        "id": "8tjLhUvL_o7_"
      },
      "source": [
        "Before initializing the model, we might want to modify some of the model configs."
      ]
    },
    {
      "cell_type": "code",
      "metadata": {
        "id": "Xeuc2i7Y_nP5"
      },
      "source": [
        "# complete list of supported BERT-like models\n",
        "nemo_nlp.modules.get_pretrained_lm_models_list()"
      ],
      "execution_count": null,
      "outputs": []
    },
    {
      "cell_type": "code",
      "metadata": {
        "id": "RK2xglXyAUOO"
      },
      "source": [
        "# add the specified above model parameters to the config\n",
        "config.model.language_model.pretrained_model_name = PRETRAINED_BERT_MODEL\n",
        "config.model.train_ds.batch_size = BATCH_SIZE\n",
        "config.model.validation_ds.batch_size  = BATCH_SIZE\n",
        "config.model.test_ds.batch_size = BATCH_SIZE\n",
        "config.model.optim.lr = LEARNING_RATE\n",
        "\n",
        "print(\"Updated model config - \\n\")\n",
        "print(OmegaConf.to_yaml(config.model))"
      ],
      "execution_count": null,
      "outputs": []
    },
    {
      "cell_type": "code",
      "metadata": {
        "id": "NgsGLydWo-6-"
      },
      "source": [
        "# initialize the model\n",
        "# dataset we'll be prepared for training and evaluation during\n",
        "model = nemo_nlp.models.QAModel(cfg=config.model, trainer=trainer)"
      ],
      "execution_count": null,
      "outputs": []
    },
    {
      "cell_type": "markdown",
      "metadata": {
        "id": "kQ592Tx4pzyB"
      },
      "source": [
        "## Monitoring Training Progress\n",
        "Optionally, you can create a Tensorboard visualization to monitor training progress."
      ]
    },
    {
      "cell_type": "code",
      "metadata": {
        "id": "mTJr16_pp0aS"
      },
      "source": [
        "try:\n",
        "  from google import colab\n",
        "  COLAB_ENV = True\n",
        "except (ImportError, ModuleNotFoundError):\n",
        "  COLAB_ENV = False\n",
        "\n",
        "# Load the TensorBoard notebook extension\n",
        "if COLAB_ENV:\n",
        "  %load_ext tensorboard\n",
        "  %tensorboard --logdir {exp_dir}\n",
        "else:\n",
        "  print(\"To use tensorboard, please use this notebook in a Google Colab environment.\")"
      ],
      "execution_count": null,
      "outputs": []
    },
    {
      "cell_type": "code",
      "metadata": {
        "id": "hUvnSpyjp0Dh"
      },
      "source": [
        "# start the training\n",
        "trainer.fit(model)"
      ],
      "execution_count": null,
      "outputs": []
    },
    {
      "cell_type": "markdown",
      "metadata": {
        "id": "JxBiIKMlH8yv"
      },
      "source": [
        "After training for 1 epoch, exact match on the evaluation data should be around 59.2%, F1 around 70.2%."
      ]
    },
    {
      "cell_type": "markdown",
      "metadata": {
        "id": "ynCLBmAWFVsM"
      },
      "source": [
        "# Evaluation\n",
        "\n",
        "To see how the model performs, let’s run evaluation on the test dataset."
      ]
    },
    {
      "cell_type": "code",
      "metadata": {
        "id": "XBMCoXAKFtSd"
      },
      "source": [
        "model.setup_test_data(test_data_config=config.model.test_ds)\n",
        "trainer.test(model)"
      ],
      "execution_count": null,
      "outputs": []
    },
    {
      "cell_type": "markdown",
      "metadata": {
        "id": "VPdzJVAgSFaJ"
      },
      "source": [
        "# Inference\n",
        "\n",
        "To use the model for creating predictions, let’s run inference on the unlabeled inference dataset."
      ]
    },
    {
      "cell_type": "code",
      "metadata": {
        "id": "DQhsamclRtxJ"
      },
      "source": [
        "# # store test prediction under the experiment output folder\n",
        "output_prediction_file = f\"{exp_dir}/{INFER_PREDICTION_OUTPUT_FILE}\"\n",
        "output_nbest_file = f\"{exp_dir}/{INFER_NBEST_OUTPUT_FILE}\"\n",
        "all_preds, all_nbests = model.inference(file=INFER_FILE, batch_size=5, num_samples=INFER_NUM_SAMPLES, output_nbest_file=output_nbest_file, output_prediction_file=output_prediction_file)"
      ],
      "execution_count": null,
      "outputs": []
    },
    {
      "cell_type": "code",
      "metadata": {
        "id": "sQpRIOaM_hCQ"
      },
      "source": [
        "for _, item in all_preds.items():\n",
        "    print(f\"question: {item[0]} answer: {item[1]}\")\n",
        "#The prediction file contains the predicted answer to each question id for the first TEST_NUM_SAMPLES.\n",
        "! python -m json.tool $exp_dir/$INFER_PREDICTION_OUTPUT_FILE"
      ],
      "execution_count": null,
      "outputs": []
    },
    {
      "cell_type": "markdown",
      "metadata": {
        "id": "ref1qSonGNhP"
      },
      "source": [
        "If you have NeMo installed locally, you can also train the model with \n",
        "[NeMo/examples/nlp/question_answering/get_squad.py](https://github.com/NVIDIA/NeMo/blob/stable/examples/nlp/question_answering/question_answering_squad.py).\n",
        "\n",
        "To run training script, use:\n",
        "\n",
        "`python question_answering_squad.py model.train_ds.file=TRAIN_FILE model.validation_ds.file=VAL_FILE model.test_ds.file=TEST_FILE`\n",
        "\n",
        "To improve the performance of the model, train with multi-GPU and a global batch size of 24. So if you use 8 GPUs with `trainer.devices=8`, set `model.train_ds.batch_size=3`"
      ]
    }
  ]
}<|MERGE_RESOLUTION|>--- conflicted
+++ resolved
@@ -46,11 +46,7 @@
         "id": "uRLPr0TnIAHO"
       },
       "source": [
-<<<<<<< HEAD
-        "BRANCH = 'r1.7.2'"
-=======
         "BRANCH = 'r1.8.0'"
->>>>>>> d9a329ed
       ],
       "execution_count": null,
       "outputs": []
