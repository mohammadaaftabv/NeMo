--- conflicted
+++ resolved
@@ -859,11 +859,11 @@
 ):
     _round = math.floor if drop_last else math.ceil
 
-<<<<<<< HEAD
-    sampler_num_samples = math.ceil(num_samples / max(1,num_workers))
-=======
+
+
+
     sampler_num_samples = math.ceil(num_samples / max(1, num_workers))
->>>>>>> b770761f
+
 
     if drop_last and num_workers > 1:
         logging.warning(
