--- conflicted
+++ resolved
@@ -103,8 +103,6 @@
             pretrained_model_name="stt_en_conformer_transducer_large",
             description="For details about this model, please visit https://ngc.nvidia.com/catalog/models/nvidia:nemo:stt_en_conformer_transducer_large",
             location="https://api.ngc.nvidia.com/v2/models/nvidia/nemo/stt_en_conformer_transducer_large/versions/1.6.0/files/stt_en_conformer_transducer_large.nemo",
-<<<<<<< HEAD
-=======
         )
         results.append(model)
 
@@ -112,7 +110,6 @@
             pretrained_model_name="stt_en_conformer_transducer_large_ls",
             description="For details about this model, please visit https://ngc.nvidia.com/catalog/models/nvidia:nemo:stt_en_conformer_transducer_large_ls",
             location="https://api.ngc.nvidia.com/v2/models/nvidia/nemo/stt_en_conformer_transducer_large_ls/versions/1.8.0/files/stt_en_conformer_transducer_large_ls.nemo",
->>>>>>> d9a329ed
         )
         results.append(model)
 
