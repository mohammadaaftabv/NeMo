--- conflicted
+++ resolved
@@ -980,11 +980,8 @@
     "white_noise": WhiteNoisePerturbation,
     "rir_noise_aug": RirAndNoisePerturbation,
     "transcode_aug": TranscodePerturbation,
-<<<<<<< HEAD
     'rir_noise_speaker': RirNoiseSpeakerPerturbation,
-=======
     "random_segment": RandomSegmentPerturbation,
->>>>>>> cc7f1963
 }
 
 
