--- conflicted
+++ resolved
@@ -23,11 +23,7 @@
 from typing import List
 
 import numpy as np
-<<<<<<< HEAD
-import math
-=======
 import soundfile as sf
->>>>>>> 38ef30f8
 import torch
 import wget
 from omegaconf import OmegaConf
@@ -36,10 +32,6 @@
 from nemo.collections.asr.metrics.wer import WER
 from nemo.collections.asr.metrics.wer_bpe import WERBPE
 from nemo.collections.asr.models import ClusteringDiarizer, EncDecCTCModel, EncDecCTCModelBPE, EncDecRNNTBPEModel
-<<<<<<< HEAD
-from nemo.collections.asr.parts.utils.streaming_utils import FrameBatchASR, AudioFeatureIterator
-=======
->>>>>>> 38ef30f8
 from nemo.collections.asr.parts.utils.speaker_utils import audio_rttm_map as get_audio_rttm_map
 from nemo.collections.asr.parts.utils.speaker_utils import (
     get_DER,
@@ -332,18 +324,6 @@
 
 
 def get_wer_feat_logit(audio_file_list, asr, frame_len, tokens_per_chunk, delay, model_stride_in_secs, device):
-<<<<<<< HEAD
-    # Create a preprocessor to convert audio samples into raw features,
-    # Normalization will be done per buffer in frame_bufferer
-    # Do not normalize whatever the model's preprocessor setting is
-    hyps = []
-    tokens_list = []
-    sample_list = []
-    # with open(mfst, "r") as mfst_f:
-    for idx, audio_file_path in enumerate(audio_file_list):
-        asr.reset()
-        # row = json.loads(l.strip())
-=======
     """
     Create a preprocessor to convert audio samples into raw features,
     Normalization will be done per buffer in frame_bufferer.
@@ -354,26 +334,18 @@
     sample_list = []
     for idx, audio_file_path in enumerate(audio_file_list):
         asr.reset()
->>>>>>> 38ef30f8
         samples = asr.read_audio_file_and_return(audio_file_path, delay, model_stride_in_secs)
         logging.info(f"[{idx+1}/{len(audio_file_list)}] FrameBatchASR: {audio_file_path}")
         hyp, tokens = asr.transcribe_with_ts(tokens_per_chunk, delay)
         hyps.append(hyp)
         tokens_list.append(tokens)
         sample_list.append(samples)
-<<<<<<< HEAD
-        # refs.append(row['text'])
-    return hyps, tokens_list, sample_list
-
-def get_samples(audio_file, target_sr=16000):
-=======
     return hyps, tokens_list, sample_list
 
 
 def get_samples(audio_file, target_sr=16000):
     """Read samples from the given audio_file path.
     """
->>>>>>> 38ef30f8
     with sf.SoundFile(audio_file, 'r') as f:
         dtype = 'int16'
         sample_rate = f.samplerate
@@ -384,20 +356,6 @@
         samples = samples.transpose()
     return samples
 
-<<<<<<< HEAD
-class FrameBatchASR_Logits(FrameBatchASR):
-    """
-    class for streaming frame-based ASR use reset() method to reset FrameASR's
-    state call transcribe(frame) to do ASR on contiguous signal's frames
-    """
-
-    def __init__(self, asr_model, frame_len=1.6, total_buffer=4.0, batch_size=4):
-    	super().__init__(asr_model, frame_len, total_buffer, batch_size)
-
-    def read_audio_file_and_return(self, audio_filepath: str, delay, model_stride_in_secs):
-        samples = get_samples(audio_filepath)
-        sample_length = len(samples)
-=======
 
 class FrameBatchASR_Logits(FrameBatchASR):
     """
@@ -411,7 +369,6 @@
 
     def read_audio_file_and_return(self, audio_filepath: str, delay, model_stride_in_secs):
         samples = get_samples(audio_filepath)
->>>>>>> 38ef30f8
         samples = np.pad(samples, (0, int(delay * model_stride_in_secs * self.asr_model._cfg.sample_rate)))
         frame_reader = AudioFeatureIterator(samples, self.frame_len, self.raw_preprocessor, self.asr_model.device)
         self.set_frame_reader(frame_reader)
@@ -427,10 +384,6 @@
             self.unmerged += decoded[len(decoded) - 1 - delay : len(decoded) - 1 - delay + tokens_per_chunk]
         return self.greedy_merge(self.unmerged), self.unmerged
 
-<<<<<<< HEAD
-=======
-
->>>>>>> 38ef30f8
 class ASR_DIAR_OFFLINE(object):
     """
     A Class designed for performing ASR and diarization together.
@@ -460,13 +413,8 @@
             asr_model = EncDecCTCModel.from_pretrained(model_name=ASR_model_name, strict=False)
             self.params['offset'] = -0.18
             self.model_stride_in_secs = 0.02
-<<<<<<< HEAD
-            self.asr_delay_sec = -1*self.params['offset']
-        
-=======
             self.asr_delay_sec = -1 * self.params['offset']
 
->>>>>>> 38ef30f8
         elif 'conformer_ctc' in ASR_model_name:
             self.run_ASR = self.run_ASR_BPE_CTC
             asr_model = EncDecCTCModelBPE.from_pretrained(model_name=ASR_model_name, strict=False)
@@ -475,11 +423,6 @@
             self.params['offset'] = 0
             self.chunk_len_in_sec = 1.6
             self.total_buffer_in_secs = 4
-<<<<<<< HEAD
-        
-=======
-
->>>>>>> 38ef30f8
         elif 'citrinet' in ASR_model_name:
             self.run_ASR = self.run_ASR_BPE_CTC
             asr_model = EncDecCTCModelBPE.from_pretrained(model_name=ASR_model_name, strict=False)
@@ -488,28 +431,16 @@
             self.params['offset'] = 0
             self.chunk_len_in_sec = 1.6
             self.total_buffer_in_secs = 4
-<<<<<<< HEAD
-        
-        elif 'conformer_transducer' in ASR_model_name or 'contextnet' in ASR_model_name:
-            self.run_ASR = self.run_ASR_BPE_RNNT
-            self.get_speech_labels_list = self.save_SAD_labels_list
-=======
 
         elif 'conformer_transducer' in ASR_model_name or 'contextnet' in ASR_model_name:
             self.run_ASR = self.run_ASR_BPE_RNNT
             self.get_speech_labels_list = self.save_VAD_labels_list
->>>>>>> 38ef30f8
             asr_model = EncDecRNNTBPEModel.from_pretrained(model_name=ASR_model_name, strict=False)
             self.model_stride_in_secs = 0.04
             self.asr_delay_sec = 0.0
             self.params['offset'] = 0
             self.chunk_len_in_sec = 1.6
             self.total_buffer_in_secs = 4
-<<<<<<< HEAD
-        
-=======
-
->>>>>>> 38ef30f8
         else:
             raise ValueError(f"ASR model name not found: {self.params['ASR_model_name']}")
         self.params['time_stride'] = self.model_stride_in_secs
@@ -517,11 +448,7 @@
 
         return asr_model
 
-<<<<<<< HEAD
-    def create_directories(self, output_path):
-=======
     def create_directories(self, output_path=None):
->>>>>>> 38ef30f8
         """Creates directories for transcribing with diarization.
         """
         if output_path:
@@ -561,11 +488,7 @@
             words_ts_list (list):
                 List of the time-stamps of words.
         """
-<<<<<<< HEAD
-        words_list, word_ts_list = [], [] 
-=======
         words_list, word_ts_list = [], []
->>>>>>> 38ef30f8
 
         wer_ts = WER_TS(
             vocabulary=_asr_model.decoder.vocabulary,
@@ -586,33 +509,21 @@
                     greedy_predictions, predictions_len=logits_len
                 )
                 _trans, char_ts_in_feature_frame_idx = self.clean_trans_and_TS(text[0], char_ts[0])
-<<<<<<< HEAD
-                _spaces_in_sec, _trans_words = self._get_spaces(_trans, char_ts_in_feature_frame_idx, self.params['time_stride'])
-                word_ts = self.get_word_ts_from_spaces(char_ts_in_feature_frame_idx, _spaces_in_sec, end_stamp=logit_np.shape[0])
-=======
                 _spaces_in_sec, _trans_words = self._get_spaces(
                     _trans, char_ts_in_feature_frame_idx, self.params['time_stride']
                 )
                 word_ts = self.get_word_ts_from_spaces(
                     char_ts_in_feature_frame_idx, _spaces_in_sec, end_stamp=logit_np.shape[0]
                 )
->>>>>>> 38ef30f8
                 assert len(_trans_words) == len(word_ts), "Words and word-timestamp list length does not match."
                 words_list.append(_trans_words)
                 word_ts_list.append(word_ts)
         return words_list, word_ts_list
 
-<<<<<<< HEAD
-    def run_ASR_BPE_RNNT(self, _asr_model, audio_file_list):
-        raise NotImplementedError
-
-    def run_ASR_BPE_CTC(self, _asr_model, audio_file_list):
-=======
     def run_ASR_BPE_RNNT(self, audio_file_list, _asr_model):
         raise NotImplementedError
 
     def run_ASR_BPE_CTC(self, audio_file_list, _asr_model):
->>>>>>> 38ef30f8
         """
         Run a CTC-BPE based ASR model and collect logit, timestamps and text output
 
@@ -631,12 +542,6 @@
         torch.manual_seed(0)
         words_list, word_ts_list = [], []
 
-<<<<<<< HEAD
-        onset_delay = math.ceil(((self.total_buffer_in_secs - self.chunk_len_in_sec)/2)/self.model_stride_in_secs)+1
-
-        tokens_per_chunk = math.ceil(self.chunk_len_in_sec / self.model_stride_in_secs)
-        mid_delay = math.ceil((self.chunk_len_in_sec + (self.total_buffer_in_secs - self.chunk_len_in_sec) / 2) / self.model_stride_in_secs)
-=======
         onset_delay = (
             math.ceil(((self.total_buffer_in_secs - self.chunk_len_in_sec) / 2) / self.model_stride_in_secs) + 1
         )
@@ -646,7 +551,6 @@
             (self.chunk_len_in_sec + (self.total_buffer_in_secs - self.chunk_len_in_sec) / 2)
             / self.model_stride_in_secs
         )
->>>>>>> 38ef30f8
 
         wer_ts = WERBPE_TS(
             tokenizer=_asr_model.tokenizer,
@@ -657,14 +561,6 @@
             log_prediction=_asr_model._cfg.get("log_prediction", False),
         )
         frame_asr = FrameBatchASR_Logits(
-<<<<<<< HEAD
-                asr_model=_asr_model, frame_len=self.chunk_len_in_sec, total_buffer=self.total_buffer_in_secs, batch_size=self.asr_batch_size,
-        )
-
-        with torch.cuda.amp.autocast():
-            print("Performing ASR...") 
-            hyps, tokens_list, sample_list= get_wer_feat_logit(
-=======
             asr_model=_asr_model,
             frame_len=self.chunk_len_in_sec,
             total_buffer=self.total_buffer_in_secs,
@@ -674,27 +570,18 @@
         with torch.cuda.amp.autocast():
             logging.info(f"Running ASR model {self.params['ASR_model_name']}")
             hyps, tokens_list, sample_list = get_wer_feat_logit(
->>>>>>> 38ef30f8
                 audio_file_list,
                 frame_asr,
                 self.chunk_len_in_sec,
                 tokens_per_chunk,
                 mid_delay,
                 self.model_stride_in_secs,
-<<<<<<< HEAD
-                _asr_model.device)
-            
-            for k, greedy_predictions_list in enumerate(tokens_list):
-                logits_len = torch.from_numpy(np.array([len(greedy_predictions_list)]))
-                greedy_predictions_list = greedy_predictions_list[onset_delay: -mid_delay]
-=======
                 _asr_model.device,
             )
 
             for k, greedy_predictions_list in enumerate(tokens_list):
                 logits_len = torch.from_numpy(np.array([len(greedy_predictions_list)]))
                 greedy_predictions_list = greedy_predictions_list[onset_delay:-mid_delay]
->>>>>>> 38ef30f8
                 greedy_predictions = torch.from_numpy(np.array(greedy_predictions_list)).unsqueeze(0)
                 text, char_ts, word_ts = wer_ts.ctc_decoder_predictions_tensor_with_ts(
                     self.model_stride_in_secs, greedy_predictions, predictions_len=logits_len
@@ -704,25 +591,11 @@
                 word_ts_list.append(word_ts)
                 assert len(_trans_words) == len(word_ts)
         return words_list, word_ts_list
-<<<<<<< HEAD
-    
-=======
-
->>>>>>> 38ef30f8
     def apply_delay(self, word_ts):
         """
         Compensate the constant delay in the decoder output.
 
         Arg:
-<<<<<<< HEAD
-            word_ts (List): The list contains the timestamps of the word sequences.
-        """
-        for p in range(len(word_ts)):
-            word_ts[p] = [max(round(word_ts[p][0]-self.asr_delay_sec,2), 0), round(word_ts[p][1]-self.asr_delay_sec,2)]
-        return word_ts
-
-    def save_SAD_labels_list(self, word_ts_list, audio_file_list):
-=======
             word_ts (list): List contains the timestamps of the word sequences.
 
         Return:
@@ -736,55 +609,12 @@
         return word_ts
 
     def save_VAD_labels_list(self, word_ts_list, audio_file_list):
->>>>>>> 38ef30f8
         """
         Get non_speech labels from logit output. The logit output is obtained from
         run_ASR() function.
 
         Args:
             word_ts_list (list):
-<<<<<<< HEAD
-                The list that contains word timestamps.
-            audio_file_list (list):
-                The list of audio file paths.
-        """
-        for i, word_timestamps in enumerate(word_ts_list):
-            
-            # if not self.params['external_oracle_vad']:
-            if self.params['asr_based_vad']:
-                speech_labels_float = self._get_speech_labels_from_decoded_prediction(word_timestamps)
-                print("speech_labels_float:", speech_labels_float)
-                speech_labels = self.get_str_speech_labels(speech_labels_float)
-                self.write_VAD_rttm_from_speech_labels(self.root_path, audio_file_list[i], speech_labels)
-    
-    def _get_speech_labels_from_decoded_prediction(self, input_word_ts):
-        speech_labels = []
-        word_ts = copy.deepcopy(input_word_ts)
-        if word_ts == []:
-            return speech_labels
-        else:
-            count = len(word_ts)-1
-            while count > 0:
-                if len(word_ts) > 1: 
-                    if word_ts[count][0] - word_ts[count-1][1] <= self.nonspeech_threshold:
-                        trangeB = word_ts.pop(count)
-                        trangeA = word_ts.pop(count-1)
-                        word_ts.insert(count-1, [trangeA[0], trangeB[1]])
-                count -= 1
-        return word_ts 
-    
-    def get_word_ts_from_spaces(self, char_ts, _spaces_in_sec, end_stamp):
-        start_stamp_in_sec = char_ts[0]*self.params['time_stride'] - self.asr_delay_sec
-        end_stamp_in_sec = end_stamp * self.params['time_stride'] - self.asr_delay_sec
-        word_timetamps_middle = [[_spaces_in_sec[k][1]-self.asr_delay_sec, _spaces_in_sec[k + 1][0]-self.asr_delay_sec] for k in range(len(_spaces_in_sec) - 1)]
-        word_timestamps = (
-            [[start_stamp_in_sec, _spaces_in_sec[0][0]-self.asr_delay_sec]] + word_timetamps_middle + [[_spaces_in_sec[-1][1]-self.asr_delay_sec, end_stamp_in_sec]]
-        )
-        return word_timestamps
-    
-    @staticmethod
-    def _get_silence_timestamps(probs, symbol_idx, state_symbol):
-=======
                 List that contains word timestamps.
             audio_file_list (list):
                 List of audio file paths.
@@ -806,7 +636,6 @@
         Return:
             word_ts (list):
                 The ranges of the speech segments, which are merged ranges of input_word_ts.
->>>>>>> 38ef30f8
         """
         speech_labels = []
         word_ts = copy.deepcopy(input_word_ts)
@@ -855,16 +684,6 @@
         )
         return word_timestamps
 
-<<<<<<< HEAD
-    def run_diarization(self, 
-                        audio_file_list, 
-                        words_and_timestamps, 
-                        # oracle_vad_manifest=None,
-                        oracle_manifest=None,
-                        oracle_num_speakers=None, 
-                        pretrained_speaker_model=None,
-                        pretrained_vad_model=None):
-=======
     def run_diarization(
         self,
         audio_file_list,
@@ -874,25 +693,16 @@
         pretrained_speaker_model=None,
         pretrained_vad_model=None,
     ):
->>>>>>> 38ef30f8
         """
         Run the diarization process using the given VAD timestamp (oracle_manifest).
 
         Args:
             audio_file_list (list):
-<<<<<<< HEAD
-                The list of audio file paths.
-            word_and_timestamps (list):
-                The list contains words and word-timestamps.
-            oracle_manifest (str):
-                json file path which contains timestamp of VAD output.
-=======
                 List of audio file paths.
             word_and_timestamps (list):
                 List contains words and word-timestamps.
             oracle_manifest (str):
                 A json file path which contains the timestamps of the VAD output.
->>>>>>> 38ef30f8
                 if None, we use word-timestamps for VAD and segmentation.
             oracle_num_speakers (int):
                 Oracle number of speakers. If None, the number of speakers is estimated.
@@ -920,18 +730,11 @@
         config = OmegaConf.load(MODEL_CONFIG)
         if oracle_manifest == 'asr_based_vad':
             # Use ASR-based VAD for diarization.
-<<<<<<< HEAD
-            self.save_SAD_labels_list(words_and_timestamps, audio_file_list)
-            oracle_manifest = self.write_VAD_rttm(self.oracle_vad_dir, audio_file_list)
-
-        elif oracle_manifest == 'system_vad':
-=======
             self.save_VAD_labels_list(words_and_timestamps, audio_file_list)
             oracle_manifest = self.write_VAD_rttm(self.oracle_vad_dir, audio_file_list)
 
         elif oracle_manifest == 'system_vad':
             # Use System VAD for diarization.
->>>>>>> 38ef30f8
             logging.info(f"Using the provided system VAD model for diarization: {pretrained_vad_model}")
             config.diarizer.vad.model_path = pretrained_vad_model
         else:
@@ -941,11 +744,7 @@
         config.diarizer.paths2audio_files = audio_file_list
         config.diarizer.out_dir = output_dir  # Directory to store intermediate files and prediction outputs
         if pretrained_speaker_model:
-<<<<<<< HEAD
-            config.diarizer.speaker_embeddings.model_path = pretrained_speaker_model 
-=======
             config.diarizer.speaker_embeddings.model_path = pretrained_speaker_model
->>>>>>> 38ef30f8
         config.diarizer.speaker_embeddings.oracle_vad_manifest = oracle_manifest
         config.diarizer.oracle_num_speakers = oracle_num_speakers
         config.diarizer.speaker_embeddings.shift_length_in_sec = self.params['shift_length_in_sec']
@@ -954,50 +753,27 @@
         oracle_model = ClusteringDiarizer(cfg=config)
         oracle_model.diarize()
         if oracle_manifest == 'system_vad':
-<<<<<<< HEAD
-            self.get_frame_level_SAD(oracle_model, audio_file_list)        
-=======
             self.get_frame_level_VAD(oracle_model, audio_file_list)
->>>>>>> 38ef30f8
         diar_labels = self.get_diarization_labels(audio_file_list)
 
         return diar_labels
 
-<<<<<<< HEAD
-
-    def get_frame_level_SAD(self, oracle_model, audio_file_list):
-        """
-        Read frame-level SAD.
-=======
     def get_frame_level_VAD(self, oracle_model, audio_file_list):
         """
         Read frame-level VAD.
->>>>>>> 38ef30f8
         Args:
             oracle_model (ClusteringDiarizer):
                 ClusteringDiarizer instance.
             audio_file_path (List):
-<<<<<<< HEAD
-                The list contains file paths for audio files.
-=======
                 List contains file paths for audio files.
->>>>>>> 38ef30f8
         """
         for k, audio_file_path in enumerate(audio_file_list):
             uniq_id = get_uniq_id_from_audio_path(audio_file_path)
             vad_pred_diar = oracle_model.vad_pred_dir
             frame_vad = os.path.join(vad_pred_diar, uniq_id + '.median')
-<<<<<<< HEAD
-            frame_vad_list = get_file_lists(frame_vad)
-            frame_vad_float_list = [ float(x) for x in frame_vad_list] 
-            self.frame_VAD[uniq_id] = frame_vad_float_list 
-
-
-=======
             frame_vad_list = read_file_paths(frame_vad)
             frame_vad_float_list = [float(x) for x in frame_vad_list]
             self.frame_VAD[uniq_id] = frame_vad_float_list
->>>>>>> 38ef30f8
 
     def get_diarization_labels(self, audio_file_list):
         """
@@ -1090,20 +866,6 @@
         }
         return ref_labels_list, DER_result_dict
 
-<<<<<<< HEAD
-    def closest_silence_start(self, vad_index_word_end, vad_frames, params, offset=10):
-        c = vad_index_word_end + offset
-        while c < len(vad_frames):
-            if vad_frames[c] <  params['SAD_threshold_for_word_ts']:
-                break
-            else:
-                c += 1
-        c = min(len(vad_frames)-1, c)
-        return round(c/100.0, 2)
-
-
-    def get_enhanced_word_ts_list(self, audio_file_list, word_ts_list, params):
-=======
     @staticmethod
     def closest_silence_start(vad_index_word_end, vad_frames, params, offset=10):
         """
@@ -1156,33 +918,12 @@
             enhanced_word_ts_list (list):
                 List of the enhanced word timestamp values.
         """
->>>>>>> 38ef30f8
         enhanced_word_ts_list = []
         for idx, word_ts_seq_list in enumerate(word_ts_list):
             uniq_id = get_uniq_id_from_audio_path(audio_file_list[idx])
             N = len(word_ts_seq_list)
             enhanced_word_ts_buffer = []
             for k, word_ts in enumerate(word_ts_seq_list):
-<<<<<<< HEAD
-                if k < N-1:
-                    # Case 1 where word length is shorter than minimum word length
-                    vad_index_word_end = int(100*word_ts[1])
-                    closest_sil_stt = self.closest_silence_start(vad_index_word_end, self.frame_VAD[uniq_id], params)
-                    vad_est_len = round(closest_sil_stt - word_ts[0], 2)
-                    word_len = round(word_ts[1] - word_ts[0], 2)
-                    len_to_next_word = round(word_ts_seq_list[k+1][0] - word_ts[0] - 0.01,2)
-                    print(f"vad_est_len: {vad_est_len} word_len:{word_len} len_to_next_word:{len_to_next_word}") 
-                    fixed_word_len = min(vad_est_len, len_to_next_word) 
-                    fixed_word_len = max(min(params['max_word_ts_length_in_sec'], fixed_word_len), word_len)
-                    # else:
-                    print(f"fixed_word_len: {fixed_word_len}")
-                    # if fixed_word_len < 0.05:
-                        # import ipdb; ipdb.set_trace()
-                    enhanced_word_ts_buffer.append([word_ts[0], word_ts[0]+fixed_word_len])
-            enhanced_word_ts_list.append(enhanced_word_ts_buffer)
-        return enhanced_word_ts_list
-
-=======
                 if k < N - 1:
                     word_len = round(word_ts[1] - word_ts[0], 2)
                     len_to_next_word = round(word_ts_seq_list[k + 1][0] - word_ts[0] - 0.01, 2)
@@ -1199,7 +940,6 @@
                     enhanced_word_ts_buffer.append([word_ts[0], word_ts[0] + fixed_word_len])
             enhanced_word_ts_list.append(enhanced_word_ts_buffer)
         return enhanced_word_ts_list
->>>>>>> 38ef30f8
 
     def write_json_and_transcript(
         self, audio_file_list, diar_labels, word_list, word_ts_list,
@@ -1228,10 +968,6 @@
 
         """
         total_riva_dict = {}
-<<<<<<< HEAD
-        if self.params['fix_word_ts_with_SAD']:
-            word_ts_list = self.get_enhanced_word_ts_list(audio_file_list, word_ts_list, self.params)
-=======
         if self.fix_word_ts_with_VAD:
             word_ts_list = self.compensate_word_ts_list(audio_file_list, word_ts_list, self.params)
             if self.frame_VAD == {}:
@@ -1239,7 +975,6 @@
                     f"VAD timestamps are not provided and skipping word timestamp fix. Please check the VAD model."
                 )
 
->>>>>>> 38ef30f8
         for k, audio_file_path in enumerate(audio_file_list):
             uniq_id = get_uniq_id_from_audio_path(audio_file_path)
             labels = diar_labels[k]
@@ -1265,11 +1000,7 @@
             word_pos, idx = 0, 0
             for j, word_ts_stt_end in enumerate(word_ts_list[k]):
 
-<<<<<<< HEAD
-                word_pos = (word_ts_stt_end[0] + word_ts_stt_end[1])/2
-=======
                 word_pos = (word_ts_stt_end[0] + word_ts_stt_end[1]) / 2
->>>>>>> 38ef30f8
                 if word_pos < float(end_point):
                     string_out = self.print_word(string_out, words[j], self.params)
                 else:
@@ -1279,11 +1010,7 @@
                     string_out = self.print_time(string_out, speaker, start_point, end_point, self.params)
                     string_out = self.print_word(string_out, words[j], self.params)
 
-<<<<<<< HEAD
-                stt_sec, end_sec = round(word_ts_stt_end[0],2), round(word_ts_stt_end[1], 2)
-=======
                 stt_sec, end_sec = round(word_ts_stt_end[0], 2), round(word_ts_stt_end[1], 2)
->>>>>>> 38ef30f8
                 riva_dict = self.add_json_to_dict(riva_dict, words[j], stt_sec, end_sec, speaker)
 
                 total_riva_dict[uniq_id] = riva_dict
@@ -1369,11 +1096,8 @@
         return wder_dict
 
     def get_str_speech_labels(self, speech_labels_float):
-<<<<<<< HEAD
-=======
         """Convert speech_labels_float to a list contains string values
         """
->>>>>>> 38ef30f8
         speech_labels = []
         for start, end in speech_labels_float:
             speech_labels.append("{:.3f} {:.3f} speech".format(start, end))
@@ -1408,9 +1132,6 @@
             trans (list):
                 List of character output (str).
             timestamps (list):
-<<<<<<< HEAD
-                The list of timestamps (int) for each character.
-=======
                 List of timestamps (int) for each character.
 
         Returns:
@@ -1418,7 +1139,6 @@
                 List of the ranges of spaces
             word_list (list):
                 List of the words from ASR inference.
->>>>>>> 38ef30f8
         """
         assert (len(trans) > 0) and (len(char_ts) > 0), "Transcript and char_ts length should not be 0."
         assert len(trans) == len(char_ts), "Transcript and timestamp lengths do not match."
@@ -1427,13 +1147,9 @@
         stt_idx = 0
         for k, s in enumerate(trans):
             if s == ' ':
-<<<<<<< HEAD
-                spaces_in_sec.append([round(char_ts[k]*time_stride, 2), round((char_ts[k+1]-1)*time_stride,2)])
-=======
                 spaces_in_sec.append(
                     [round(char_ts[k] * time_stride, 2), round((char_ts[k + 1] - 1) * time_stride, 2)]
                 )
->>>>>>> 38ef30f8
                 word_list.append(trans[stt_idx:k])
                 stt_idx = k + 1
         if len(trans) > stt_idx and trans[stt_idx] != ' ':
@@ -1462,11 +1178,6 @@
 
         Args:
             trans (list):
-<<<<<<< HEAD
-                The list of character output (str).
-            char_ts (list):
-                The list of timestamps (int) for each character.
-=======
                 List of character output (str).
             char_ts (list):
                 List of timestamps (int) for each character.
@@ -1476,7 +1187,6 @@
                 List of the cleaned character output.
             char_ts (list):
                 List of the cleaned timestamps for each character.
->>>>>>> 38ef30f8
         """
         assert (len(trans) > 0) and (len(char_ts) > 0)
         assert len(trans) == len(char_ts)
@@ -1527,13 +1237,9 @@
         oracle_manifest = os.path.join(oracle_vad_dir, 'oracle_manifest.json')
 
         write_rttm2manifest(
-<<<<<<< HEAD
-            paths2audio_files=audio_file_list, paths2rttm_files=reference_rttmfile_list_path, manifest_file=oracle_manifest
-=======
             paths2audio_files=audio_file_list,
             paths2rttm_files=reference_rttmfile_list_path,
             manifest_file=oracle_manifest,
->>>>>>> 38ef30f8
         )
         return oracle_manifest
 
