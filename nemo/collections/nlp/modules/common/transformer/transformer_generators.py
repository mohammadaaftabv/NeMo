--- conflicted
+++ resolved
@@ -64,11 +64,6 @@
         self.max_seq_length = max_sequence_length
         self.max_delta_len = max_delta_length
         self.batch_size = batch_size
-<<<<<<< HEAD
-        # TODO replace self.device attribute with defining device on the fly according to Pytorch Lightning recomendations
-        self.device = next(self.decoder.parameters()).device
-=======
->>>>>>> f5e3a3b9
 
     @torch.no_grad()
     def _forward(
@@ -120,10 +115,6 @@
         """
 
         decoder_parameter = next(self.decoder.parameters())
-<<<<<<< HEAD
-
-=======
->>>>>>> f5e3a3b9
         batch_size = self.batch_size
 
         # for encoder-decoder generation, maximum length of generated sequence
