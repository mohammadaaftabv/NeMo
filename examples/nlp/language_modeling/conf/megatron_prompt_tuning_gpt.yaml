name: PromptTuning
restore_from_path: ???  # used when starting from a .nemo file

trainer:
  devices: 1
  num_nodes: 1
<<<<<<< HEAD
  accelerator: ddp
  precision: 16
=======
  accelerator: gpu
  precision: 32
>>>>>>> d9a329ed
  logger: False # logger provided by exp_manager
  enable_checkpointing: False
  replace_sampler_ddp: False
<<<<<<< HEAD
  max_epochs: null
=======
  max_epochs: 1000 # PTL default. In practice, max_steps will be reached first. 
>>>>>>> d9a329ed
  max_steps: 3000 # consumed_samples = global_step * micro_batch_size * data_parallel_size * accumulate_grad_batches
  log_every_n_steps: 10
  val_check_interval: 250
  limit_val_batches: 50
  limit_test_batches: 500
  accumulate_grad_batches: 1 # do not modify, grad acc is automatic for training megatron models
  gradient_clip_val: null

exp_manager:
  explicit_log_dir: null
  exp_dir: null
  name: PromptTuning
  create_wandb_logger: False
  wandb_logger_kwargs:
    project: None
    name: None
  resume_if_exists: True
  resume_ignore_no_checkpoint: True
  create_checkpoint_callback: True
  checkpoint_callback_params:
    monitor: val_loss
    save_top_k: 3
    mode: min
    always_save_nemo: False # saves nemo file during validation, not implemented for model parallel
    save_nemo_on_train_end: True # not recommended when training large models on clusters with short time limits
    filename: 'megatron_gpt--{val_loss:.2f}-{step}-{consumed_samples}'
    model_parallel_size: ${multiply:${model.tensor_model_parallel_size}, ${model.pipeline_model_parallel_size}}


model:
  # specify micro_batch_size, global_batch_size, and model parallelism
  # gradient accumulation will be done automatically based on data_parallel_size
  micro_batch_size: 4 # limited by GPU memory
  global_batch_size: 8 # will use more micro batches to reach global batch size
  tensor_model_parallel_size: 1 # intra-layer model parallelism
  pipeline_model_parallel_size: 1 # inter-layer model parallelism

  # model architecture
  encoder_seq_length: 2048
  max_position_embeddings: ${.encoder_seq_length}
  num_layers: 12
  hidden_size: 768
  ffn_hidden_size: 3072 # Transformer FFN hidden size. Usually 4 * hidden_size.
  num_attention_heads: 12
  init_method_std: 0.02 # Standard deviation of the zero mean normal distribution used for weight initialization.')
  hidden_dropout: 0.1 # Dropout probability for hidden state transformer.
  kv_channels: null # Projection weights dimension in multi-head attention. Set to hidden_size // num_attention_heads if null
  apply_query_key_layer_scaling: True # scale Q * K^T by 1 / layer-number.
  layernorm_epsilon: 1e-5
  make_vocab_size_divisible_by: 128 # Pad the vocab size to be divisible by this value for computation efficiency.
  pre_process: True # add embedding
  post_process: True # add pooler
  persist_layer_norm: True # Use of persistent fused layer norm kernel.
  gradient_as_bucket_view: False # Allocate gradients in a contiguous bucket to save memory (less fragmentation and buffer memory)

  tokenizer:
    library: 'megatron'
    type: 'GPT2BPETokenizer'
    model: null
    vocab_file: null
    merge_file: null 

  # Prompt Tuning
  use_soft_prompts: True
  num_prompt_tokens: 150
  existing_prompt_tags: []
  new_prompt_tags: ???
  new_prompt_init_text: ['some initialization text goes here']
  new_prompt_init_methods: ['text']
  calc_loss_on_answer_only: False


  # precision
  native_amp_init_scale: 4294967296 # 2 ** 32
  native_amp_growth_interval: 1000
  hysteresis: 2 # Gradient scale hysteresis
  fp32_residual_connection: False # Move residual connections to fp32
  fp16_lm_cross_entropy: False # Move the cross entropy unreduced loss calculation for lm head to fp16

  # Megatron O2-style half-precision
  megatron_amp_O2: False # Enable O2-level automatic mixed precision using master parameters

  # miscellaneous
  seed: 1234
  use_cpu_initialization: False # Init weights on the CPU (slow for large models)
  onnx_safe: False # Use work-arounds for known problems with Torch ONNX exporter.
  apex_transformer_log_level: 30 # Python logging level displays logs with severity greater than or equal to this

  activations_checkpoint_method: null # 'uniform', 'block'
  activations_checkpoint_num_layers: 1 

  data:
    data_prefix: None
    train_ds: ???
    valid_ds: ???
    data_impl: mmap
    splits_string: 900,50,50
    seq_length: ${model.encoder_seq_length}
    skip_warmup: True
    num_workers: 0
    dataloader_type: single # cyclic
    reset_position_ids: False # Reset position ids after end-of-document token
    reset_attention_mask: False # Reset attention mask after end-of-document token
    eod_mask_loss: False # Mask loss for the end of document tokens
  
  optim:
    name: fused_adam
    lr: 1e-5
    weight_decay: 0.01 
    betas: 
    - 0.9
    - 0.98
    sched:
      name: CosineAnnealing
      warmup_steps: 50
      constant_steps: 10
      min_lr: 1e-6<|MERGE_RESOLUTION|>--- conflicted
+++ resolved
@@ -4,21 +4,12 @@
 trainer:
   devices: 1
   num_nodes: 1
-<<<<<<< HEAD
-  accelerator: ddp
-  precision: 16
-=======
   accelerator: gpu
   precision: 32
->>>>>>> d9a329ed
   logger: False # logger provided by exp_manager
   enable_checkpointing: False
   replace_sampler_ddp: False
-<<<<<<< HEAD
-  max_epochs: null
-=======
   max_epochs: 1000 # PTL default. In practice, max_steps will be reached first. 
->>>>>>> d9a329ed
   max_steps: 3000 # consumed_samples = global_step * micro_batch_size * data_parallel_size * accumulate_grad_batches
   log_every_n_steps: 10
   val_check_interval: 250
