--- conflicted
+++ resolved
@@ -119,14 +119,10 @@
     # training is managed by PyTorch Lightning
     trainer_cfg = deepcopy(OmegaConf.to_container(cfg.trainer))
     trainer_cfg.pop('plugins', None)
-<<<<<<< HEAD
     callbacks_config = trainer_cfg.pop('callbacks')
     callbacks = None if callbacks_config is None else instantiate_callbacks(callbacks_config)
 
     trainer = Trainer(plugins=[NLPDDPPlugin(num_nodes=cfg.trainer.num_nodes)], **trainer_cfg, callbacks=callbacks)
-=======
-    trainer = Trainer(plugins=[NLPDDPPlugin()], **trainer_cfg)
->>>>>>> c88c20ed
 
     # tokenizers will be trained and and tarred training data will be created if needed
     # model config is then updated
